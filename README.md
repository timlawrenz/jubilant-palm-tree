# jubilant-palm-tree

## Overview

This project is an experiment to determine if a Graph Neural Network (GNN) can learn to understand the structural complexity of Ruby code. The central hypothesis is that by training a GNN on the Abstract Syntax Tree (AST) of thousands of Ruby methods, it can learn to accurately predict a standard complexity metric (Cyclomatic Complexity) without being explicitly taught the rules of the language.

The ultimate goal is not just to predict complexity, but to validate a methodology. If successful, the learned structural embeddings can serve as a foundation for a more advanced generative model capable of writing syntactically correct and logically coherent Ruby code.

## Project Status

### Completed Work

**✅ Phase 1: Data Generation & Preprocessing** 

The complete data collection, processing, and dataset assembly phase has been successfully implemented:

1. **Source Code Aggregation** (`scripts/01_clone_repos.sh`)
   - Automated cloning of 8 high-quality Ruby repositories
   - Target repositories: Rails, Sinatra, Forem, Mastodon, Discourse, Fastlane, Spree, Liquid
   - Robust error handling and idempotent operation
   - Repositories stored in excluded `./repos/` directory

2. **Method Extraction** (`scripts/02_extract_methods.rb`)
   - Comprehensive Ruby method extraction using the `parser` gem
   - Recursive scanning of all `.rb` files in cloned repositories
   - AST-based method detection (both instance `:def` and class `:defs` methods)
   - Structured JSON output with method metadata: repository name, file path, line numbers, raw source code
   - Successfully tested on real repositories (2,437+ methods extracted from 291+ files)

3. **AST Processing & Complexity Analysis** (`scripts/03_process_methods.rb`)
   - Comprehensive AST analysis using Ruby parser gem
   - Cyclomatic complexity calculation for each extracted method
   - Enhanced data structure with JSON-serialized AST representations
   - Output to structured JSONL format in `./output/processed_methods.jsonl`

4. **Dataset Assembly & Cleaning** (`scripts/04_assemble_dataset.rb`)
   - Final dataset filtering by complexity range (2.0 ≤ complexity ≤ 100.0)
   - Removal of edge cases: too simple (<2.0) or too complex (>100.0) methods
   - Unique UUID assignment to each method entry
   - Automated train/validation/test splitting (80/10/10)
   - Clean JSONL output files ready for machine learning training
   - Final dataset: 1,896 methods from 2,437 original extractions (77.8% retention)

5. **Project Infrastructure**
   - Comprehensive documentation with methodology explanation
   - Proper `.gitignore` configuration excluding cloned repositories
   - Complete dataset pipeline from source code to ML-ready format

### Current Dataset

The project now contains a complete, cleaned, and ML-ready dataset in the `./dataset/` directory:

**Final Dataset Statistics:**
- **Train set**: `train.jsonl` - 1,517 method entries
- **Validation set**: `validation.jsonl` - 190 method entries  
- **Test set**: `test.jsonl` - 189 method entries
- **Total**: 1,896 filtered methods (from 2,437 original extractions)
- **Complexity range**: 2.0 to 96.1 (filtered from broader range)
- **Data format**: JSONL with enhanced structure including AST and complexity data

**Legacy datasets** in `./output/`:
- `processed_methods.jsonl` - Complete processed dataset before splitting
- `methods.json` - Original extracted methods (superseded)
- `sinatra_methods.json` - Sinatra framework subset (superseded)

Each final dataset entry includes:
```json
{
  "repo_name": "liquid",
  "file_path": "./repos/liquid/lib/liquid/variable.rb", 
  "start_line": 62,
  "raw_source": "def strict_parse(markup)\n  @filters = []\n  # ... method implementation\nend",
  "complexity_score": 22.4,
  "ast_json": "{\"type\":\"def\",\"children\":[...]}",
  "id": "9167fdae-f91d-49e4-ab6b-d32a5a878748"
}
```

## Getting Started

### Prerequisites

- Ruby (version 2.7+ recommended)
- Python (version 3.8+ recommended)
- Git
- `parser` gem for Ruby AST processing
- `jq` (optional, for viewing JSON data)

### Setup & Usage

#### Phase 1: Ruby Data Extraction

1. **Clone the repository:**
   ```bash
   git clone https://github.com/timlawrenz/jubilant-palm-tree.git
   cd jubilant-palm-tree
   ```

2. **Install Ruby dependencies:**
   
   Using Bundler (recommended):
   ```bash
   bundle install
   ```
   
   Or install manually:
   ```bash
   gem install parser
   ```

3. **Collect source code repositories:**
   ```bash
   ./scripts/01_clone_repos.sh
   ```

4. **Extract method definitions:**
   ```bash
   ruby scripts/02_extract_methods.rb
   ```

5. **Process methods and calculate complexity:**
   ```bash
   ruby scripts/03_process_methods.rb
   ```

6. **Assemble final dataset:**
   ```bash
   ruby scripts/04_assemble_dataset.rb
   ```

7. **View final dataset:**
   ```bash
   ls dataset/
   wc -l dataset/*.jsonl
   head -n 1 dataset/train.jsonl | jq .
   ```

#### Phase 2: Python Environment for GNN Training

6. **Set up Python virtual environment:**
   ```bash
   python3 -m venv venv
   source venv/bin/activate  # On Windows: venv\Scripts\activate
   ```

7. **Install Python dependencies:**
   ```bash
   pip install --upgrade pip
   pip install -r requirements.txt
   ```

8. **Verify installation:**
   ```bash
   python -c "import torch, torch_geometric, pandas; print('✅ All libraries installed successfully')"
   ```

9. **Explore the data with Jupyter:**
   ```bash
   source venv/bin/activate  # Ensure virtual environment is active
   jupyter notebook notebooks/01_data_exploration.ipynb
   ```

10. **Test Python modules:**
    ```bash
    python -c "
    import sys; sys.path.append('src')
    from data_processing import load_methods_json, methods_to_dataframe
    methods = load_methods_json('output/methods.json')
    df = methods_to_dataframe(methods)
    print(f'Loaded {len(df)} Ruby methods for GNN training')
    "
    ```

## Project Structure

```
jubilant-palm-tree/
├── scripts/
<<<<<<< HEAD
│   ├── 01_clone_repos.sh      # Repository cloning automation
│   ├── 02_extract_methods.rb  # Method extraction from Ruby files
│   ├── 03_process_methods.rb  # Method processing and filtering
│   └── 04_assemble_dataset.rb # Dataset assembly for training
├── output/
│   ├── methods.json           # Complete extracted methods dataset
│   ├── sinatra_methods.json   # Sinatra-specific subset
│   ├── train.jsonl            # Training dataset split
│   ├── validation.jsonl       # Validation dataset split
│   └── test.jsonl             # Test dataset split
├── src/                       # Python source code for GNN training
│   ├── __init__.py            # Package initialization
│   ├── data_processing.py     # Data loading and preprocessing utilities
│   └── models.py              # PyTorch Geometric GNN model implementations
├── notebooks/                 # Jupyter notebooks for analysis
│   └── 01_data_exploration.ipynb # Data exploration and visualization
├── repos/                     # Cloned repositories (excluded from git)
├── venv/                      # Python virtual environment (excluded from git)
├── requirements.txt           # Python dependencies for GNN training
├── Gemfile                    # Ruby dependency management
└── README.md                  # Project documentation
=======
│   ├── 01_clone_repos.sh         # Repository cloning automation
│   ├── 02_extract_methods.rb     # Method extraction from Ruby files
│   ├── 03_process_methods.rb     # AST processing and complexity calculation
│   └── 04_assemble_dataset.rb    # Dataset filtering, cleaning, and splitting
├── dataset/                      # Final ML-ready dataset
│   ├── train.jsonl              # Training set (1,517 entries)
│   ├── validation.jsonl         # Validation set (190 entries)
│   └── test.jsonl               # Test set (189 entries)
├── output/                       # Intermediate processing files
│   ├── processed_methods.jsonl   # Complete processed dataset
│   ├── methods.json             # Original extracted methods
│   └── sinatra_methods.json     # Sinatra-specific subset
├── repos/                        # Cloned repositories (excluded from git)
├── Gemfile                       # Ruby dependency management
└── README.md                     # Project documentation
>>>>>>> c2c68f30
```

## Future Development Suggestions

To improve the development workflow and project maintainability, consider implementing:

### 1. Dependency Management
- **✅ Created a Gemfile** to manage Ruby dependencies
- **✅ Created requirements.txt** for Python ML dependencies
- Current Ruby dependencies: `parser` gem for AST processing
- Current Python dependencies: `torch`, `torch_geometric`, `pandas`, `tqdm`, and supporting libraries
- Future: Add development and testing dependencies as needed

### 2. Testing Infrastructure
- Add a testing framework (RSpec or Minitest)
- Create unit tests for the method extraction logic
- Add integration tests for the complete pipeline
- Implement test fixtures with known Ruby code samples

### 3. Build Automation
- **Create a Rakefile** for common development tasks:
  ```ruby
  task :setup => [:clone_repos, :install_deps]
  task :extract => :setup do
    ruby 'scripts/02_extract_methods.rb'
  end
  task :test do
    ruby 'test/run_tests.rb'
  end
  ```

### 4. Data Validation & Quality
- Add method complexity calculation (cyclomatic complexity)
- Implement data validation for extracted methods
- Add statistics generation for the dataset
- Create data quality reports

### 5. Development Environment
- Add linting configuration (RuboCop)
- Create development setup documentation
- Add CI/CD pipeline configuration
- Implement code formatting standards

### 6. Enhanced Documentation
- Add API documentation for the extraction classes
- Create developer contribution guidelines
- Document the AST processing methodology
- Add examples of using the extracted data

These improvements would provide a solid foundation for collaborative development and ensure code quality as the project scales to implement the GNN training phases.

## Next Steps

<<<<<<< HEAD
With Phase 1 complete and Python environment established, the project is ready to move forward with:
- **Phase 2**: AST Processing & Feature Engineering
- **Phase 3**: GNN Model Architecture & Training  
- **Phase 4**: Complexity Prediction & Validation

### Python GNN Development Environment

The project now includes a comprehensive Python environment for Graph Neural Network development:

**Core Libraries Installed:**
- `torch` (2.7.1+): Deep learning framework
- `torch_geometric` (2.6.1): Graph neural network extensions
- `pandas` (2.3.1): Data manipulation and analysis
- `tqdm` (4.67.1): Progress bars for training loops

**Development Tools:**
- `jupyter`: Interactive notebook environment
- `matplotlib` & `seaborn`: Data visualization
- `scikit-learn`: Additional ML utilities
- `numpy`: Numerical computing

**Ready-to-Use Components:**
- `src/data_processing.py`: Utilities for loading and preprocessing Ruby method data
- `src/models.py`: PyTorch Geometric GNN model implementations
- `notebooks/01_data_exploration.ipynb`: Data exploration and visualization notebook

The Python environment can directly process the Ruby-extracted method data (2,437 methods currently available) and is ready for AST processing and GNN training implementation.
=======
With Phase 1 complete and the ML-ready dataset assembled, the project is ready to move forward with:
- **Phase 2**: GNN Model Architecture Design & Implementation
- **Phase 3**: Model Training & Hyperparameter Tuning  
- **Phase 4**: Complexity Prediction Validation & Evaluation
- **Phase 5**: Advanced Generative Model Development
>>>>>>> c2c68f30
<|MERGE_RESOLUTION|>--- conflicted
+++ resolved
@@ -175,30 +175,6 @@
 
 ```
 jubilant-palm-tree/
-├── scripts/
-<<<<<<< HEAD
-│   ├── 01_clone_repos.sh      # Repository cloning automation
-│   ├── 02_extract_methods.rb  # Method extraction from Ruby files
-│   ├── 03_process_methods.rb  # Method processing and filtering
-│   └── 04_assemble_dataset.rb # Dataset assembly for training
-├── output/
-│   ├── methods.json           # Complete extracted methods dataset
-│   ├── sinatra_methods.json   # Sinatra-specific subset
-│   ├── train.jsonl            # Training dataset split
-│   ├── validation.jsonl       # Validation dataset split
-│   └── test.jsonl             # Test dataset split
-├── src/                       # Python source code for GNN training
-│   ├── __init__.py            # Package initialization
-│   ├── data_processing.py     # Data loading and preprocessing utilities
-│   └── models.py              # PyTorch Geometric GNN model implementations
-├── notebooks/                 # Jupyter notebooks for analysis
-│   └── 01_data_exploration.ipynb # Data exploration and visualization
-├── repos/                     # Cloned repositories (excluded from git)
-├── venv/                      # Python virtual environment (excluded from git)
-├── requirements.txt           # Python dependencies for GNN training
-├── Gemfile                    # Ruby dependency management
-└── README.md                  # Project documentation
-=======
 │   ├── 01_clone_repos.sh         # Repository cloning automation
 │   ├── 02_extract_methods.rb     # Method extraction from Ruby files
 │   ├── 03_process_methods.rb     # AST processing and complexity calculation
@@ -207,14 +183,21 @@
 │   ├── train.jsonl              # Training set (1,517 entries)
 │   ├── validation.jsonl         # Validation set (190 entries)
 │   └── test.jsonl               # Test set (189 entries)
+├── notebooks/                 # Jupyter notebooks for analysis
+│   └── 01_data_exploration.ipynb # Data exploration and visualization
 ├── output/                       # Intermediate processing files
 │   ├── processed_methods.jsonl   # Complete processed dataset
 │   ├── methods.json             # Original extracted methods
 │   └── sinatra_methods.json     # Sinatra-specific subset
+├── src/                       # Python source code for GNN training
+│   ├── __init__.py            # Package initialization
+│   ├── data_processing.py     # Data loading and preprocessing utilities
+│   └── models.py              # PyTorch Geometric GNN model implementations
 ├── repos/                        # Cloned repositories (excluded from git)
 ├── Gemfile                       # Ruby dependency management
+├── venv/                      # Python virtual environment (excluded from git)
+├── requirements.txt           # Python dependencies for GNN training
 └── README.md                     # Project documentation
->>>>>>> c2c68f30
 ```
 
 ## Future Development Suggestions
@@ -268,7 +251,6 @@
 
 ## Next Steps
 
-<<<<<<< HEAD
 With Phase 1 complete and Python environment established, the project is ready to move forward with:
 - **Phase 2**: AST Processing & Feature Engineering
 - **Phase 3**: GNN Model Architecture & Training  
@@ -295,11 +277,4 @@
 - `src/models.py`: PyTorch Geometric GNN model implementations
 - `notebooks/01_data_exploration.ipynb`: Data exploration and visualization notebook
 
-The Python environment can directly process the Ruby-extracted method data (2,437 methods currently available) and is ready for AST processing and GNN training implementation.
-=======
-With Phase 1 complete and the ML-ready dataset assembled, the project is ready to move forward with:
-- **Phase 2**: GNN Model Architecture Design & Implementation
-- **Phase 3**: Model Training & Hyperparameter Tuning  
-- **Phase 4**: Complexity Prediction Validation & Evaluation
-- **Phase 5**: Advanced Generative Model Development
->>>>>>> c2c68f30
+The Python environment can directly process the Ruby-extracted method data (2,437 methods currently available) and is ready for AST processing and GNN training implementation.