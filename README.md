# jubilant-palm-tree

## Overview

This project is an experiment to determine if a Graph Neural Network (GNN) can learn to understand the structural complexity of Ruby code. The central hypothesis is that by training a GNN on the Abstract Syntax Tree (AST) of thousands of Ruby methods, it can learn to accurately predict a standard complexity metric (Cyclomatic Complexity) without being explicitly taught the rules of the language.

The ultimate goal is not just to predict complexity, but to validate a methodology. If successful, the learned structural embeddings can serve as a foundation for a more advanced generative model capable of writing syntactically correct and logically coherent Ruby code.

## Project Status

### Completed Work

**✅ Phase 1: Data Generation & Preprocessing** 

The complete data collection, processing, and dataset assembly phase has been successfully implemented:

1. **Source Code Aggregation** (`scripts/01_clone_repos.sh`)
   - Automated cloning of 8 high-quality Ruby repositories
   - Target repositories: Rails, Sinatra, Forem, Mastodon, Discourse, Fastlane, Spree, Liquid
   - Robust error handling and idempotent operation
   - Repositories stored in excluded `./repos/` directory

2. **Method Extraction** (`scripts/02_extract_methods.rb`)
   - Comprehensive Ruby method extraction using the `parser` gem
   - Recursive scanning of all `.rb` files in cloned repositories
   - AST-based method detection (both instance `:def` and class `:defs` methods)
   - Structured JSON output with method metadata: repository name, file path, line numbers, raw source code
   - Successfully tested on real repositories (2,437+ methods extracted from 291+ files)

3. **AST Processing & Complexity Analysis** (`scripts/03_process_methods.rb`)
   - Comprehensive AST analysis using Ruby parser gem
   - Cyclomatic complexity calculation for each extracted method
   - Enhanced data structure with JSON-serialized AST representations
   - Output to structured JSONL format in `./output/processed_methods.jsonl`

4. **Dataset Assembly & Cleaning** (`scripts/04_assemble_dataset.rb`)
   - Final dataset filtering by complexity range (2.0 ≤ complexity ≤ 100.0)
   - Removal of edge cases: too simple (<2.0) or too complex (>100.0) methods
   - Unique UUID assignment to each method entry
   - Automated train/validation/test splitting (80/10/10)
   - Clean JSONL output files ready for machine learning training
   - Final dataset: 1,896 methods from 2,437 original extractions (77.8% retention)

5. **Project Infrastructure**
   - Comprehensive documentation with methodology explanation
   - Proper `.gitignore` configuration excluding cloned repositories
   - Complete dataset pipeline from source code to ML-ready format

**✅ Phase 2: Data Ingestion & Graph Conversion**

A complete data ingestion pipeline has been implemented to convert Ruby AST data into graph objects:

1. **AST Graph Conversion** (`src/data_processing.py`)
   - `ASTNodeEncoder` class for mapping Ruby AST node types to feature vectors
   - `ASTGraphConverter` class for parsing AST JSON and creating graph representations
   - Support for 73 common Ruby AST node types with one-hot encoding
   - Robust error handling for malformed AST data
   - Parent-child relationship extraction to edge indices

2. **Custom Dataset Implementation**
   - `RubyASTDataset` class compatible with PyTorch Dataset interface
   - JSONL file loading with automatic graph conversion
   - Individual sample access with graph data and metadata
   - Feature dimension: 74 (73 node types + 1 unknown)

3. **Batch Processing & DataLoader**
   - `collate_graphs` function for batching multiple graph samples
   - `SimpleDataLoader` class as PyTorch DataLoader replacement
   - Automatic node offset calculation for proper batching
   - Support for shuffling and custom batch sizes
   - `create_data_loaders` convenience function for train/validation setup

4. **PyTorch Geometric Compatibility**
   - Direct compatibility with `torch_geometric.data.Data` objects
   - Easy conversion to PyTorch tensors when libraries are available
   - Batch format compatible with `torch_geometric.data.Batch`
   - Ready for GNN model training with `RubyComplexityGNN` model

5. **Comprehensive Testing & Validation**
   - Complete test suite validating all functionality (`test_dataset.py`)
   - Example usage script demonstrating all features (`example_usage.py`)
   - Verified successful loading and collation of graph batches
   - All tests passing: dataset loading, item access, batch collation, DataLoader simulation

**✅ Phase 3: GNN Model Implementation**

A complete Graph Neural Network architecture has been implemented for Ruby complexity prediction:

1. **GNN Model Definition** (`src/models.py`)
   - `RubyComplexityGNN` class as torch.nn.Module
   - Support for both SAGEConv and GCNConv layers for message passing
   - Configurable number of layers (2-4 layers typical)
   - Global mean pooling layer for graph-level embeddings
   - Final linear regression head outputting single complexity score
   - Configurable dropout for regularization

2. **Model Architecture Features**
   - Input dimension: 74 (Ruby AST node features)
   - Hidden dimensions: 32-128 (configurable)
   - Layer types: GCN (Graph Convolutional) or SAGE (GraphSAGE)
   - Global pooling: `global_mean_pool` for graph-level representation
   - Output: Single regression value for complexity prediction
   - Parameter counts: 3K-118K depending on configuration

3. **DataLoader Integration**
   - Fully compatible with DataLoader from Phase 2
   - Processes batched graph data efficiently
   - Handles variable graph sizes in each batch
   - Automatic batch index management for PyTorch Geometric

4. **Model Validation & Testing**
   - Comprehensive test suite (`test_gnn_models.py`)
   - Example usage demonstrations (`example_gnn_usage.py`)
   - Verified single sample and batch processing
   - All model configurations tested and working
   - Error handling for invalid configurations

**✅ Phase 4: Training & Validation Loop**

A complete training pipeline has been implemented for GNN model training:

1. **Main Training Script** (`train.py`)
   - Initializes GNN model with configurable architecture
   - Creates train and validation data loaders
   - Sets up Adam optimizer and MSELoss criterion
   - Implements epoch-based training loop
   - Performs validation after each epoch
   - Logs training and validation loss to console
   - Saves best performing model weights automatically

2. **Training Features**
   - Configurable training parameters (epochs, batch size, learning rate)
   - Support for both GCN and SAGE model types
   - Automatic best model saving based on validation loss
   - Progress tracking with epoch timing
   - Final model checkpoint saving
   - GPU support (auto-detects CUDA availability)

3. **Model Persistence**
   - Best model saved as `best_model.pt` with metadata
   - Final model saved as `final_model.pt`
   - Checkpoint includes epoch, losses, and model configuration
   - Models can be loaded for inference or continued training

4. **Training Validation**
   - Successfully runs for multiple epochs without crashing
   - Training and validation loss printed each epoch
   - Best model weights automatically saved
   - Test scripts verify minimum requirements (2+ epochs)

**✅ Phase 5: Embedding Visualization**

A comprehensive embedding visualization system has been implemented to analyze learned representations:

1. **Visualization Notebook** (`notebooks/visualize_embeddings.ipynb`)
   - Loads trained GNN models and extracts graph-level embeddings
   - Applies t-SNE dimensionality reduction to project 64D embeddings to 2D
   - Creates scatter plots colored by true complexity scores
   - Analyzes clustering behavior and model performance
   - Provides comprehensive statistical analysis

2. **Embedding Analysis Features**
   - Extraction of intermediate representations from global pooling layer
   - Dimensionality reduction using t-SNE for visualization
   - Color-coded visualization by complexity score ranges
   - Categorical analysis of complexity distributions
   - Performance comparison with heuristic baseline
   - Clustering quality assessment

3. **Visualization Results**
   - Successfully demonstrates learned structural patterns
   - Shows evidence of complexity-based clustering in embedding space
   - Achieves R² = 0.375 on complexity prediction task
   - Processes all 189 test samples for complete analysis
   - Generates publication-ready plots with statistical annotations

4. **Analysis Capabilities**
   - Complexity categorization (Low/Medium/High/Very High ranges)
   - Prediction accuracy metrics (MAE, RMSE, R²)
   - Comparison with keyword-based heuristic baseline
   - Visual evidence of learned representations clustering similar complexity methods

**✅ Phase 5: Heuristic Benchmark Implementation**

A non-AI baseline benchmark has been implemented to establish the minimum performance target:

1. **Heuristic Benchmark Script** (`scripts/benchmark_heuristic.rb`)
   - Reads test.jsonl dataset (189 method entries)
   - Implements keyword-based complexity prediction
   - Counts complexity-indicating keywords in method source code
   - Compares predictions to true complexity scores
   - Calculates and reports Mean Absolute Error (MAE)

2. **Heuristic Algorithm**
   - **Keywords counted**: Control flow (if, else, while, for), iterators (each, map, select), exception handling (rescue, ensure), block operations (yield, lambda), and other complexity indicators
   - **Scaling formula**: Base complexity (2.0) + (keyword_count × 1.5)
   - **Coverage**: 73 different complexity-indicating keywords and operators

3. **Benchmark Results**
   - **Final MAE**: 4.4617 on test dataset
   - **Test entries processed**: 189 methods successfully
   - **Complexity range**: True scores from 2.0 to 96.1, predictions from 2.0 to 54.5
   - **This is the baseline score that the GNN model needs to beat**

4. **Benchmark Validation**
   - Successfully processes entire test dataset without errors
   - Provides detailed statistics on prediction accuracy
   - Offers sample-by-sample error analysis for first 5 entries

**✅ Phase 5: Model Evaluation & Performance Analysis**

A comprehensive model evaluation system has been implemented:

1. **Model Evaluation Script** (`src/evaluate.py`)
   - Loads the best saved model from Phase 4 training (`best_model.pt`)
   - Processes the complete test dataset (`dataset/test.jsonl`)
   - Calculates Mean Absolute Error (MAE) and Root Mean Squared Error (RMSE)
   - Compares GNN performance against heuristic benchmark baseline
   - Provides detailed performance analysis and sample predictions

2. **Evaluation Results**
   - **GNN Model MAE**: 4.7032 on test dataset (189 samples)
   - **GNN Model RMSE**: 8.0796 on test dataset
   - **Comparison**: Model performs within 5.4% of heuristic baseline
   - **Model Architecture**: SAGE-based GNN with 3 layers, 64 hidden dimensions
   - **Performance**: Successfully predicts complexity across range 2.0-96.1

3. **Evaluation Features**
   - Automatic model loading from checkpoint with configuration restoration
   - Batch processing of test dataset for efficiency
   - Comprehensive metrics calculation (MAE, RMSE)
   - Performance comparison with statistical significance
   - Sample-level prediction analysis and error reporting

### Current Dataset

The project now contains a complete, cleaned, and ML-ready dataset in the `./dataset/` directory:

**Heuristic Benchmark Results:**
- **Heuristic MAE on test set**: 4.4617 (Mean Absolute Error)
- **This is the baseline score that the GNN needs to beat**
- **Benchmark method**: Simple keyword counting heuristic
- **Test entries processed**: 189 methods from test.jsonl

**Final Dataset Statistics:**
- **Train set**: `train.jsonl` - 1,517 method entries
- **Validation set**: `validation.jsonl` - 190 method entries  
- **Test set**: `test.jsonl` - 189 method entries
- **Total**: 1,896 filtered methods (from 2,437 original extractions)
- **Complexity range**: 2.0 to 96.1 (filtered from broader range)
- **Data format**: JSONL with enhanced structure including AST and complexity data

**Graph Conversion Statistics:**
- **Feature dimension**: 74 (73 Ruby AST node types + 1 unknown)
- **Average nodes per graph**: ~48 nodes
- **Average edges per graph**: ~47 edges
- **Node types supported**: 73 common Ruby AST constructs
- **Graph format**: Compatible with PyTorch Geometric

**Legacy datasets** in `./output/`:
- `processed_methods.jsonl` - Complete processed dataset before splitting
- `methods.json` - Original extracted methods (superseded)
- `sinatra_methods.json` - Sinatra framework subset (superseded)

Each final dataset entry includes:
```json
{
  "repo_name": "liquid",
  "file_path": "./repos/liquid/lib/liquid/variable.rb", 
  "start_line": 62,
  "raw_source": "def strict_parse(markup)\n  @filters = []\n  # ... method implementation\nend",
  "complexity_score": 22.4,
  "ast_json": "{\"type\":\"def\",\"children\":[...]}",
  "id": "9167fdae-f91d-49e4-ab6b-d32a5a878748"
}
```

**Graph Data Format:**
When processed through the `RubyASTDataset`, each entry becomes:
```python
{
  "x": [[1.0, 0.0, ...], ...],        # Node features (74-dim one-hot)
  "edge_index": [[0, 1, ...], [...]], # Edge connectivity
  "y": [22.4],                        # Target complexity score
  "num_nodes": 48,                    # Number of nodes in graph
  "id": "9167fdae-...",               # Unique identifier
  "repo_name": "liquid",              # Source repository
  "file_path": "./repos/liquid/..."   # Source file
}
```

## Getting Started

### Prerequisites

- Ruby (version 2.7+ recommended)
- Python (version 3.8+ recommended)
- Git
- `parser` gem for Ruby AST processing
- `jq` (optional, for viewing JSON data)

### Setup & Usage

#### Phase 1: Ruby Data Extraction

1. **Clone the repository:**
   ```bash
   git clone https://github.com/timlawrenz/jubilant-palm-tree.git
   cd jubilant-palm-tree
   ```

2. **Install Ruby dependencies:**
   
   Using Bundler (recommended):
   ```bash
   bundle install
   ```
   
   Or install manually:
   ```bash
   gem install parser
   ```

3. **Collect source code repositories:**
   ```bash
   ./scripts/01_clone_repos.sh
   ```

4. **Extract method definitions:**
   ```bash
   ruby scripts/02_extract_methods.rb
   ```

5. **Process methods and calculate complexity:**
   ```bash
   ruby scripts/03_process_methods.rb
   ```

6. **Assemble final dataset:**
   ```bash
   ruby scripts/04_assemble_dataset.rb
   ```

7. **View final dataset:**
   ```bash
   ls dataset/
   wc -l dataset/*.jsonl
   head -n 1 dataset/train.jsonl | jq .
   ```

8. **Run heuristic benchmark (optional):**
   ```bash
   ruby scripts/benchmark_heuristic.rb dataset/test.jsonl
   ```
   This calculates the baseline MAE that the GNN needs to beat.

#### Phase 2: Python Environment & Graph Processing

8. **Set up Python virtual environment:**
   ```bash
   python3 -m venv venv
   source venv/bin/activate  # On Windows: venv\Scripts\activate
   ```

9. **Install Python dependencies:**
   ```bash
   pip install --upgrade pip
   pip install -r requirements.txt
   ```

10. **Verify installation:**
    ```bash
    python -c "import torch, torch_geometric, pandas; print('✅ All libraries installed successfully')"
    ```

11. **Test the data ingestion pipeline:**
    ```bash
    python test_dataset.py
    ```

12. **Run example usage:**
    ```bash
    python example_usage.py
    ```

13. **Use the dataset in your code:**
    ```python
    # Basic usage
    from src.data_processing import RubyASTDataset, create_data_loaders
    
    # Create datasets
    train_dataset = RubyASTDataset("dataset/train.jsonl")
    sample = train_dataset[0]  # Get first sample
    
    # Create data loaders for training
    train_loader, val_loader = create_data_loaders(
        "dataset/train.jsonl", 
        "dataset/validation.jsonl", 
        batch_size=32
    )
    
    # Process batches
    for batch in train_loader:
        # batch contains: x, edge_index, y, batch, metadata
        # Convert to PyTorch tensors when PyTorch is available
        pass
    ```

14. **Test the GNN models:**
    ```bash
    python test_gnn_models.py
    ```

15. **Run GNN model examples:**
    ```bash
    python example_gnn_usage.py
    ```

16. **Train the GNN model:**
    ```bash
    python train.py
    ```
    
    This will:
    - Train the model for 10 epochs
    - Print training and validation loss each epoch
    - Save the best model to `best_model.pt`
    - Save the final model to `final_model.pt`

17. **Evaluate the trained model:**
    ```bash
    python src/evaluate.py
    ```
    
    This will:
    - Load the best saved model (`best_model.pt`)
    - Evaluate on the test dataset (`dataset/test.jsonl`)
    - Calculate Mean Absolute Error (MAE) and Root Mean Squared Error (RMSE)
    - Compare performance against the heuristic benchmark (MAE: 4.4617)

18. **Test model loading and inference:**
    ```bash
    python test_model_loading.py
    ```

19. **Explore the data with Jupyter:**
    ```bash
    source venv/bin/activate  # Ensure virtual environment is active
    jupyter notebook notebooks/01_data_exploration.ipynb
    ```

19. **Visualize learned embeddings:**
    ```bash
    jupyter notebook notebooks/visualize_embeddings.ipynb
    ```
    
    This notebook will:
    - Load the trained GNN model from `best_model.pt`
    - Extract graph-level embeddings from the test dataset
    - Apply t-SNE dimensionality reduction to create 2D visualizations
    - Generate scatter plots colored by complexity scores
    - Analyze clustering behavior and model performance
    ```python
    # Import required modules
    from src.data_processing import RubyASTDataset, create_data_loaders
    from src.models import RubyComplexityGNN
    import torch
    from torch_geometric.data import Data
    
    # Create data loaders
    train_loader, val_loader = create_data_loaders(
        "dataset/train.jsonl", 
        "dataset/validation.jsonl", 
        batch_size=32
    )
    
    # Create GNN model (choose GCN or SAGE)
    model = RubyComplexityGNN(
        input_dim=74,
        hidden_dim=64,
        num_layers=3,
        conv_type='SAGE',  # or 'GCN'
        dropout=0.1
    )
    
    # Training setup
    optimizer = torch.optim.Adam(model.parameters(), lr=0.001)
    criterion = torch.nn.MSELoss()
    
    # Process a batch
    for batch in train_loader:
        # Convert to PyTorch tensors
        x = torch.tensor(batch['x'], dtype=torch.float)
        edge_index = torch.tensor(batch['edge_index'], dtype=torch.long)
        y = torch.tensor(batch['y'], dtype=torch.float)
        batch_idx = torch.tensor(batch['batch'], dtype=torch.long)
        
        # Create PyTorch Geometric Data object
        data = Data(x=x, edge_index=edge_index, batch=batch_idx)
        
        # Forward pass
        predictions = model(data)
        loss = criterion(predictions.squeeze(), y)
        
        # Backward pass
        optimizer.zero_grad()
        loss.backward()
        optimizer.step()
        
        break  # Process one batch for example
    ```

## Project Structure

```
jubilant-palm-tree/
├── scripts/                      # Data extraction and processing scripts
│   ├── 01_clone_repos.sh         # Repository cloning automation
│   ├── 02_extract_methods.rb     # Method extraction from Ruby files
│   ├── 03_process_methods.rb     # AST processing and complexity calculation
│   ├── 04_assemble_dataset.rb    # Dataset filtering, cleaning, and splitting
│   └── benchmark_heuristic.rb    # Heuristic complexity prediction benchmark
├── dataset/                      # Final ML-ready dataset
│   ├── train.jsonl              # Training set (1,517 entries)
│   ├── validation.jsonl         # Validation set (190 entries)
│   └── test.jsonl               # Test set (189 entries)
├── src/                         # Python source code for GNN training
│   ├── __init__.py              # Package initialization
│   ├── data_processing.py       # Data loading, AST conversion, and Dataset class
│   ├── models.py                # PyTorch Geometric GNN model implementations (GCN & SAGE)
│   └── evaluate.py              # Model evaluation script (MAE, RMSE metrics)
├── notebooks/                   # Jupyter notebooks for analysis
│   ├── 01_data_exploration.ipynb # Data exploration and visualization
│   └── visualize_embeddings.ipynb # GNN embedding visualization and analysis
├── output/                      # Intermediate processing files
│   ├── processed_methods.jsonl  # Complete processed dataset
│   ├── methods.json            # Original extracted methods
│   └── sinatra_methods.json    # Sinatra-specific subset
├── test_dataset.py             # Comprehensive test suite for data pipeline
├── test_gnn_models.py          # Comprehensive test suite for GNN models
├── example_usage.py            # Example usage of dataset and DataLoader
├── example_gnn_usage.py        # Advanced GNN model demonstration and training setup
├── train.py                    # Main training script for GNN models
├── test_model_loading.py       # Test script for model loading and inference
├── repos/                      # Cloned repositories (excluded from git)
├── Gemfile                     # Ruby dependency management
├── venv/                       # Python virtual environment (excluded from git)
├── requirements.txt            # Python dependencies for GNN training
└── README.md                   # Project documentation
```

## Future Development Suggestions

To improve the development workflow and project maintainability, consider implementing:

### 1. Dependency Management
- **✅ Created a Gemfile** to manage Ruby dependencies
- **✅ Created requirements.txt** for Python ML dependencies
- Current Ruby dependencies: `parser` gem for AST processing
- Current Python dependencies: `torch`, `torch_geometric`, `pandas`, `tqdm`, and supporting libraries
- Future: Add development and testing dependencies as needed

### 2. Testing Infrastructure
- Add a testing framework (RSpec or Minitest)
- Create unit tests for the method extraction logic
- Add integration tests for the complete pipeline
- Implement test fixtures with known Ruby code samples

### 3. Build Automation
- **Create a Rakefile** for common development tasks:
  ```ruby
  task :setup => [:clone_repos, :install_deps]
  task :extract => :setup do
    ruby 'scripts/02_extract_methods.rb'
  end
  task :test do
    ruby 'test/run_tests.rb'
  end
  ```

### 4. Data Validation & Quality
- Add method complexity calculation (cyclomatic complexity)
- Implement data validation for extracted methods
- Add statistics generation for the dataset
- Create data quality reports

### 5. Development Environment
- Add linting configuration (RuboCop)
- Create development setup documentation
- Add CI/CD pipeline configuration
- Implement code formatting standards

### 6. Enhanced Documentation
- Add API documentation for the extraction classes
- Create developer contribution guidelines
- Document the AST processing methodology
- Add examples of using the extracted data

These improvements would provide a solid foundation for collaborative development and ensure code quality as the project scales to implement the GNN training phases.

## Next Steps

With Phases 1, 2, 3, 4, and 5 complete, the project is ready to move forward with:
<<<<<<< HEAD
- **Phase 6**: Model Performance Analysis & Hyperparameter Tuning  
- **Phase 7**: Complexity Prediction Validation & Evaluation
- **Phase 8**: Model Optimization & Production Deployment
=======
- **Phase 6**: Model Optimization & Hyperparameter Tuning
- **Phase 7**: Advanced Model Architectures & Ensemble Methods
- **Phase 7**: Model Optimization & Production Deployment
>>>>>>> 4aa32636

### Immediate Next Actions

1. **Hyperparameter tuning** for optimal model performance between GCN and SAGE architectures
<<<<<<< HEAD
2. **Embedding analysis improvements** based on visualization insights
3. **Cross-validation** to ensure robust performance across different Ruby codebases
4. **Model comparison** between different architectures and layer configurations
5. **Advanced visualization techniques** for deeper embedding analysis
=======
2. ~~**Add model evaluation metrics** (MAE, RMSE, R²) for complexity prediction accuracy~~ ✅ **COMPLETED**
3. **Cross-validation** to ensure robust performance across different Ruby codebases
4. **Model comparison** between different architectures and layer configurations
5. ~~**Performance analysis** of complexity prediction accuracy on test set~~ ✅ **COMPLETED**
>>>>>>> 4aa32636

### Python GNN Development Environment

The project now includes a comprehensive Python environment for Graph Neural Network development:

**Core Libraries Available:**
- `torch` (2.7.1+): Deep learning framework
- `torch_geometric` (2.6.1+): Graph neural network extensions
- `pandas` (2.3.1): Data manipulation and analysis  
- `tqdm` (4.67.1): Progress bars for training loops

**Development Tools:**
- `jupyter`: Interactive notebook environment
- `matplotlib` & `seaborn`: Data visualization
- `scikit-learn`: Additional ML utilities
- `numpy`: Numerical computing

**Ready-to-Use Components:**
- `src/data_processing.py`: Complete data ingestion and graph conversion pipeline
- `src/models.py`: PyTorch Geometric GNN model implementations (GCN and SAGE)
- `test_dataset.py`: Comprehensive data pipeline testing suite
- `test_gnn_models.py`: Complete GNN model validation and testing
- `example_usage.py`: Basic usage examples and PyTorch integration guide
- `example_gnn_usage.py`: Advanced GNN model demonstration and training setup
- `notebooks/01_data_exploration.ipynb`: Data exploration and visualization notebook

**Data Pipeline & Model Status:**
✅ **COMPLETE**: DataLoader successfully loads and collates batches of graph objects from training dataset
✅ **COMPLETE**: GNN models (GCN and SAGE) process batched data and output complexity predictions
✅ **COMPLETE**: Full integration between data pipeline and GNN models verified

The Python environment can process the complete Ruby method dataset (1,896 methods across train/validation/test splits) and includes working GNN models ready for training and evaluation.<|MERGE_RESOLUTION|>--- conflicted
+++ resolved
@@ -601,30 +601,18 @@
 ## Next Steps
 
 With Phases 1, 2, 3, 4, and 5 complete, the project is ready to move forward with:
-<<<<<<< HEAD
 - **Phase 6**: Model Performance Analysis & Hyperparameter Tuning  
 - **Phase 7**: Complexity Prediction Validation & Evaluation
 - **Phase 8**: Model Optimization & Production Deployment
-=======
-- **Phase 6**: Model Optimization & Hyperparameter Tuning
-- **Phase 7**: Advanced Model Architectures & Ensemble Methods
-- **Phase 7**: Model Optimization & Production Deployment
->>>>>>> 4aa32636
+
 
 ### Immediate Next Actions
 
 1. **Hyperparameter tuning** for optimal model performance between GCN and SAGE architectures
-<<<<<<< HEAD
 2. **Embedding analysis improvements** based on visualization insights
 3. **Cross-validation** to ensure robust performance across different Ruby codebases
 4. **Model comparison** between different architectures and layer configurations
 5. **Advanced visualization techniques** for deeper embedding analysis
-=======
-2. ~~**Add model evaluation metrics** (MAE, RMSE, R²) for complexity prediction accuracy~~ ✅ **COMPLETED**
-3. **Cross-validation** to ensure robust performance across different Ruby codebases
-4. **Model comparison** between different architectures and layer configurations
-5. ~~**Performance analysis** of complexity prediction accuracy on test set~~ ✅ **COMPLETED**
->>>>>>> 4aa32636
 
 ### Python GNN Development Environment
 
